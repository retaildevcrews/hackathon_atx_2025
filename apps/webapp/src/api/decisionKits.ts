import axios from 'axios';
import { DecisionKitListItem, DecisionKitDetail } from '../types/decisionKits';
import { resolveApiBase } from '../config/api';

const API_BASE = resolveApiBase();

const api = axios.create({
  baseURL: API_BASE,
  timeout: 8000,
  headers: { 'Content-Type': 'application/json' }
});

// In-memory cache for details keyed by string id (UUID)
const detailCache = new Map<string, DecisionKitDetail>();

export async function fetchDecisionKits(): Promise<DecisionKitListItem[]> {
  console.debug('[decisionKits] fetchDecisionKits');
  const res = await api.get<DecisionKitListItem[]>('/decision-kits/');
  return res.data;
}

export async function fetchDecisionKit(id: string): Promise<DecisionKitDetail> {
  console.debug('[decisionKits] fetchDecisionKit', id);
  if (!id || typeof id !== 'string') {
    throw new Error(`Invalid decision kit id: ${id}`);
  }
  if (detailCache.has(id)) return detailCache.get(id)!;
  const res = await api.get<DecisionKitDetail>(`/decision-kits/${encodeURIComponent(id)}`);
  detailCache.set(id, res.data);
  return res.data;
}

export function primeDecisionKitCache(kit: DecisionKitDetail) { detailCache.set(kit.id, kit); }
export function clearDecisionKitCache() { detailCache.clear(); }

export function getDecisionKitsApiBase() { return API_BASE; }

<<<<<<< HEAD
// Assign a rubric to a decision kit and return the updated kit
export async function assignRubricToDecisionKit(kitId: string, rubricId: string): Promise<DecisionKitDetail> {
  if (!kitId || !rubricId) throw new Error('kitId and rubricId are required');
  const res = await api.patch<DecisionKitDetail>(`/decision-kits/${encodeURIComponent(kitId)}`, {
    rubricId,
  });
  // Update cache with the latest kit
  const updated = res.data;
  detailCache.set(updated.id, updated);
  return updated;
=======
// Create a decision kit
export interface CreateDecisionKitInput { name: string; description?: string; rubricId: string; candidateIds?: string[] }
export async function createDecisionKit(input: CreateDecisionKitInput): Promise<DecisionKitListItem> {
  if (!input.name || !input.name.trim()) throw new Error('Name is required');
  if (!input.rubricId) throw new Error('Rubric is required');
  const payload = {
    name: input.name.trim(),
    description: input.description?.trim() || undefined,
    rubricId: input.rubricId,
    candidateIds: input.candidateIds || []
  };
  const res = await api.post<DecisionKitListItem>('/decision-kits/', payload);
  return res.data;
}

// Delete a decision kit (cascade handled server-side)
export async function deleteDecisionKit(id: string): Promise<void> {
  if (!id) throw new Error('id required');
  await api.delete(`/decision-kits/${encodeURIComponent(id)}`);
  // On delete, remove any cached detail
  detailCache.delete(id);
}

// Lightweight cache mutation helpers for list consumers (caller maintains list)
export function addKitToCacheList(local: DecisionKitListItem[] | null, kit: DecisionKitListItem): DecisionKitListItem[] {
  const arr = local ? [...local] : [];
  // Avoid duplicates
  if (!arr.find(k => k.id === kit.id)) arr.unshift(kit);
  return arr;
}

export function removeKitFromCacheList(local: DecisionKitListItem[] | null, id: string): DecisionKitListItem[] | null {
  if (!local) return local;
  return local.filter(k => k.id !== id);
>>>>>>> 6016b1d6
}<|MERGE_RESOLUTION|>--- conflicted
+++ resolved
@@ -35,18 +35,6 @@
 
 export function getDecisionKitsApiBase() { return API_BASE; }
 
-<<<<<<< HEAD
-// Assign a rubric to a decision kit and return the updated kit
-export async function assignRubricToDecisionKit(kitId: string, rubricId: string): Promise<DecisionKitDetail> {
-  if (!kitId || !rubricId) throw new Error('kitId and rubricId are required');
-  const res = await api.patch<DecisionKitDetail>(`/decision-kits/${encodeURIComponent(kitId)}`, {
-    rubricId,
-  });
-  // Update cache with the latest kit
-  const updated = res.data;
-  detailCache.set(updated.id, updated);
-  return updated;
-=======
 // Create a decision kit
 export interface CreateDecisionKitInput { name: string; description?: string; rubricId: string; candidateIds?: string[] }
 export async function createDecisionKit(input: CreateDecisionKitInput): Promise<DecisionKitListItem> {
@@ -81,5 +69,5 @@
 export function removeKitFromCacheList(local: DecisionKitListItem[] | null, id: string): DecisionKitListItem[] | null {
   if (!local) return local;
   return local.filter(k => k.id !== id);
->>>>>>> 6016b1d6
+
 }