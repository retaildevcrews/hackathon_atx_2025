import React from 'react';
import { BrowserRouter, Routes, Route, Navigate } from 'react-router-dom';
import { AppLayout } from './layout/AppLayout';
import { DecisionKitListPage } from './decision-kits/DecisionKitListPage';
import { DecisionKitDetailPage } from './decision-kits/DecisionKitDetailPage';
<<<<<<< HEAD
import { LegacyRubricApp } from './LegacyRubricApp';
=======
import { AddDecisionKitPage } from './decision-kits/AddDecisionKitPage';
>>>>>>> 6016b1d6

export const App: React.FC = () => {
  const enableDecisionKits =
    typeof window !== 'undefined'
      ? (window as any).__ENABLE_DECISION_KITS_UI__ !== 'false'
      : true;

  if (!enableDecisionKits) {
    // Render legacy rubric UI (used by some integration tests)
    return <LegacyRubricApp />;
  }

  return (
    <BrowserRouter>
      <Routes>
        <Route path="/" element={<AppLayout />}>
          <Route index element={<DecisionKitListPage />} />
          <Route path="decision-kits/new" element={<AddDecisionKitPage />} />
          <Route path="decision-kits/:kitId" element={<DecisionKitDetailPage />} />
          <Route path="*" element={<Navigate to="/" replace />} />
        </Route>
      </Routes>
    </BrowserRouter>
  );
};<|MERGE_RESOLUTION|>--- conflicted
+++ resolved
@@ -3,11 +3,7 @@
 import { AppLayout } from './layout/AppLayout';
 import { DecisionKitListPage } from './decision-kits/DecisionKitListPage';
 import { DecisionKitDetailPage } from './decision-kits/DecisionKitDetailPage';
-<<<<<<< HEAD
-import { LegacyRubricApp } from './LegacyRubricApp';
-=======
 import { AddDecisionKitPage } from './decision-kits/AddDecisionKitPage';
->>>>>>> 6016b1d6
 
 export const App: React.FC = () => {
   const enableDecisionKits =
